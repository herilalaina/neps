--- conflicted
+++ resolved
@@ -27,19 +27,14 @@
     OurOptimizerV4_SH,
     OurOptimizerV4_V3_2,
 )
-<<<<<<< HEAD
 from .multi_fidelity_prior.v5 import OurOptimizerV5
 from .multi_fidelity_prior.raceband import RaceBand
-=======
 from .multi_fidelity_prior.v5 import (
     OurOptimizerV5,
     OurOptimizerV5_2,
     OurOptimizerV5_2_V4,
     OurOptimizerV5_V4,
 )
-
->>>>>>> ad39ae3e
-###
 from .random_search.optimizer import RandomSearch
 from .regularized_evolution.optimizer import RegularizedEvolution
 
@@ -71,11 +66,8 @@
     "ours_v4_asha_hb": OurOptimizerV4_ASHA_HB,
     "ours_v4_v3_2": OurOptimizerV4_V3_2,
     "ours_v5": OurOptimizerV5,
-<<<<<<< HEAD
     "raceband": RaceBand,
-=======
     "ours_v5_2": OurOptimizerV5_2,
     "ours_v5_v4": OurOptimizerV5_V4,
-    "ours_v5_2_v4": OurOptimizerV5_2_V4,
->>>>>>> ad39ae3e
+    "ours_v5_2_v4": OurOptimizerV5_2_V4
 }